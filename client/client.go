package chclient

import (
	"context"
	"fmt"
	"io"
	"net"
	"net/http"
	"net/url"
	"regexp"
	"strings"
	"time"

	"github.com/armon/go-socks5"
	"github.com/gorilla/websocket"
	"github.com/jpillora/backoff"
	"github.com/aus/chisel/share"
	"golang.org/x/crypto/ssh"
	"golang.org/x/net/proxy"
)

//Config represents a client configuration
type Config struct {
	shared           *chshare.Config
	Fingerprint      string
	Auth             string
	KeepAlive        time.Duration
	MaxRetryCount    int
	MaxRetryInterval time.Duration
	Server           string
	Proxy            string
	Remotes          []string
	HostHeader       string
}

//Client represents a client instance
type Client struct {
	*chshare.Logger
<<<<<<< HEAD
	config       *Config
	sshConfig    *ssh.ClientConfig
	sshConn      ssh.Conn
	httpProxyURL *url.URL
	server       string
	running      bool
	runningc     chan error
	connStats    chshare.ConnStats
	socksServer  *socks5.Server
=======
	config    *Config
	sshConfig *ssh.ClientConfig
	sshConn   ssh.Conn
	proxyURL  *url.URL
	server    string
	running   bool
	runningc  chan error
	connStats chshare.ConnStats
>>>>>>> fc1a0c06
}

//NewClient creates a new client instance
func NewClient(config *Config) (*Client, error) {
	//apply default scheme
	if !strings.HasPrefix(config.Server, "http") {
		config.Server = "http://" + config.Server
	}
	if config.MaxRetryInterval < time.Second {
		config.MaxRetryInterval = 5 * time.Minute
	}
	u, err := url.Parse(config.Server)
	if err != nil {
		return nil, err
	}
	//apply default port
	if !regexp.MustCompile(`:\d+$`).MatchString(u.Host) {
		if u.Scheme == "https" || u.Scheme == "wss" {
			u.Host = u.Host + ":443"
		} else {
			u.Host = u.Host + ":80"
		}
	}
	//swap to websockets scheme
	u.Scheme = strings.Replace(u.Scheme, "http", "ws", 1)
	shared := &chshare.Config{}
	createSocksServer := false
	for _, s := range config.Remotes {
		r, err := chshare.DecodeRemote(s)
		if err != nil {
			return nil, fmt.Errorf("Failed to decode remote '%s': %s", s, err)
		}
		if r.Socks && r.Reverse {
			createSocksServer = true
		}
		shared.Remotes = append(shared.Remotes, r)
	}
	config.shared = shared
	client := &Client{
		Logger:   chshare.NewLogger("client"),
		config:   config,
		server:   u.String(),
		running:  true,
		runningc: make(chan error, 1),
	}
	client.Info = true

	if p := config.Proxy; p != "" {
		client.proxyURL, err = url.Parse(p)
		if err != nil {
			return nil, fmt.Errorf("Invalid proxy URL (%s)", err)
		}
	}

	user, pass := chshare.ParseAuth(config.Auth)

	client.sshConfig = &ssh.ClientConfig{
		User:            user,
		Auth:            []ssh.AuthMethod{ssh.Password(pass)},
		ClientVersion:   "SSH-" + chshare.ProtocolVersion + "-client",
		HostKeyCallback: client.verifyServer,
		Timeout:         30 * time.Second,
	}

	if createSocksServer {
		socksConfig := &socks5.Config{}
		client.socksServer, err = socks5.New(socksConfig)
		if err != nil {
			return nil, err
		}
	}

	return client, nil
}

//Run starts client and blocks while connected
func (c *Client) Run() error {
	ctx, cancel := context.WithCancel(context.Background())
	defer cancel()
	if err := c.Start(ctx); err != nil {
		return err
	}
	return c.Wait()
}

func (c *Client) verifyServer(hostname string, remote net.Addr, key ssh.PublicKey) error {
	expect := c.config.Fingerprint
	got := chshare.FingerprintKey(key)
	if expect != "" && !strings.HasPrefix(got, expect) {
		return fmt.Errorf("Invalid fingerprint (%s)", got)
	}
	//overwrite with complete fingerprint
	c.Infof("Fingerprint %s", got)
	return nil
}

//Start client and does not block
func (c *Client) Start(ctx context.Context) error {
	via := ""
	if c.proxyURL != nil {
		via = " via " + c.proxyURL.String()
	}
	//prepare non-reverse proxies
	for i, r := range c.config.shared.Remotes {
		if !r.Reverse {
			proxy := chshare.NewTCPProxy(c.Logger, func() ssh.Conn { return c.sshConn }, i, r)
			if err := proxy.Start(ctx); err != nil {
				return err
			}
		}
	}
	c.Infof("Connecting to %s%s\n", c.server, via)
	//optional keepalive loop
	if c.config.KeepAlive > 0 {
		go c.keepAliveLoop()
	}
	//connection loop
	go c.connectionLoop()
	return nil
}

func (c *Client) keepAliveLoop() {
	for c.running {
		time.Sleep(c.config.KeepAlive)
		if c.sshConn != nil {
			c.sshConn.SendRequest("ping", true, nil)
		}
	}
}

func (c *Client) connectionLoop() {
	//connection loop!
	var connerr error
	b := &backoff.Backoff{Max: c.config.MaxRetryInterval}
	for c.running {
		if connerr != nil {
			attempt := int(b.Attempt())
			maxAttempt := c.config.MaxRetryCount
			d := b.Duration()
			//show error and attempt counts
			msg := fmt.Sprintf("Connection error: %s", connerr)
			if attempt > 0 {
				msg += fmt.Sprintf(" (Attempt: %d", attempt)
				if maxAttempt > 0 {
					msg += fmt.Sprintf("/%d", maxAttempt)
				}
				msg += ")"
			}
			c.Debugf(msg)
			//give up?
			if maxAttempt >= 0 && attempt >= maxAttempt {
				break
			}
			c.Infof("Retrying in %s...", d)
			connerr = nil
			chshare.SleepSignal(d)
		}
		d := websocket.Dialer{
			ReadBufferSize:   1024,
			WriteBufferSize:  1024,
			HandshakeTimeout: 45 * time.Second,
			Subprotocols:     []string{chshare.ProtocolVersion},
		}
		//optionally proxy
		if c.proxyURL != nil {
			if strings.HasPrefix(c.proxyURL.Scheme, "socks") {
				// SOCKS5 proxy
				if c.proxyURL.Scheme != "socks" && c.proxyURL.Scheme != "socks5h" {
					c.Infof(
						"unsupported socks proxy type: %s:// (only socks5h:// or socks:// is supported)",
						c.proxyURL.Scheme)
					break
				}
				var auth *proxy.Auth = nil
				if c.proxyURL.User != nil {
					pass, _ := c.proxyURL.User.Password()
					auth = &proxy.Auth{
						User:     c.proxyURL.User.Username(),
						Password: pass,
					}
				}
				socksDialer, err := proxy.SOCKS5("tcp", c.proxyURL.Host, auth, proxy.Direct)
				if err != nil {
					connerr = err
					continue
				}
				d.NetDial = socksDialer.Dial
			} else {
				// CONNECT proxy
				d.Proxy = func(*http.Request) (*url.URL, error) {
					return c.proxyURL, nil
				}
			}
		}
		wsHeaders := http.Header{}
		if c.config.HostHeader != "" {
			wsHeaders = http.Header{
				"Host": {c.config.HostHeader},
			}
		}
		wsConn, _, err := d.Dial(c.server, wsHeaders)
		if err != nil {
			connerr = err
			continue
		}
		conn := chshare.NewWebSocketConn(wsConn)
		// perform SSH handshake on net.Conn
		c.Debugf("Handshaking...")
		sshConn, chans, reqs, err := ssh.NewClientConn(conn, "", c.sshConfig)
		if err != nil {
			if strings.Contains(err.Error(), "unable to authenticate") {
				c.Infof("Authentication failed")
				c.Debugf(err.Error())
			} else {
				c.Infof(err.Error())
			}
			break
		}
		c.config.shared.Version = chshare.BuildVersion
		conf, _ := chshare.EncodeConfig(c.config.shared)
		c.Debugf("Sending config")
		t0 := time.Now()
		_, configerr, err := sshConn.SendRequest("config", true, conf)
		if err != nil {
			c.Infof("Config verification failed")
			break
		}
		if len(configerr) > 0 {
			c.Infof(string(configerr))
			break
		}
		c.Infof("Connected (Latency %s)", time.Since(t0))
		//connected
		b.Reset()
		c.sshConn = sshConn
		go ssh.DiscardRequests(reqs)
		go c.connectStreams(chans)
		err = sshConn.Wait()
		//disconnected
		c.sshConn = nil
		if err != nil && err != io.EOF {
			connerr = err
			continue
		}
		c.Infof("Disconnected\n")
	}
	close(c.runningc)
}

//Wait blocks while the client is running.
//Can only be called once.
func (c *Client) Wait() error {
	return <-c.runningc
}

//Close manually stops the client
func (c *Client) Close() error {
	c.running = false
	if c.sshConn == nil {
		return nil
	}
	return c.sshConn.Close()
}

func (c *Client) connectStreams(chans <-chan ssh.NewChannel) {
	for ch := range chans {
		remote := string(ch.ExtraData())
		socks := remote == "socks"
		if socks && c.socksServer == nil {
			c.Debugf("Denied socks request, please enable client socks remote.")
			ch.Reject(ssh.Prohibited, "SOCKS5 is not enabled on the client")
			continue
		}
		stream, reqs, err := ch.Accept()
		if err != nil {
			c.Debugf("Failed to accept stream: %s", err)
			continue
		}
		go ssh.DiscardRequests(reqs)
		l := c.Logger.Fork("conn#%d", c.connStats.New())
		if socks {
			go chshare.HandleSocksStream(l, c.socksServer, &c.connStats, stream)
		} else {
			go chshare.HandleTCPStream(l, &c.connStats, stream, remote)
		}

	}
}<|MERGE_RESOLUTION|>--- conflicted
+++ resolved
@@ -12,9 +12,9 @@
 	"time"
 
 	"github.com/armon/go-socks5"
+	chshare "github.com/aus/chisel/share"
 	"github.com/gorilla/websocket"
 	"github.com/jpillora/backoff"
-	"github.com/aus/chisel/share"
 	"golang.org/x/crypto/ssh"
 	"golang.org/x/net/proxy"
 )
@@ -36,7 +36,6 @@
 //Client represents a client instance
 type Client struct {
 	*chshare.Logger
-<<<<<<< HEAD
 	config       *Config
 	sshConfig    *ssh.ClientConfig
 	sshConn      ssh.Conn
@@ -46,16 +45,6 @@
 	runningc     chan error
 	connStats    chshare.ConnStats
 	socksServer  *socks5.Server
-=======
-	config    *Config
-	sshConfig *ssh.ClientConfig
-	sshConn   ssh.Conn
-	proxyURL  *url.URL
-	server    string
-	running   bool
-	runningc  chan error
-	connStats chshare.ConnStats
->>>>>>> fc1a0c06
 }
 
 //NewClient creates a new client instance
